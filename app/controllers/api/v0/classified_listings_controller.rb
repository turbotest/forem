module Api
  module V0
    class ClassifiedListingsController < ApiController
      include Pundit
      include ClassifiedListingsToolkit
<<<<<<< HEAD
      respond_to :json

      before_action :set_classified_listing, only: %i[show update]
=======

      before_action :set_classified_listing, only: %i[update]
>>>>>>> 02fc46a3
      before_action :authenticate_with_api_key_or_current_user!, only: %i[create update]

      skip_before_action :verify_authenticity_token, only: %i[create update]

      def index
        @classified_listings = ClassifiedListing.published.
          order("bumped_at DESC").
          includes(:user, :organization, :taggings)

        @classified_listings = @classified_listings.where(category: params[:category]) if params[:category].present?

        per_page = (params[:per_page] || 30).to_i
        num = [per_page, 100].min
        page = params[:page] || 1
        @classified_listings = @classified_listings.page(page).per(num)

        set_surrogate_key_header "classified-listings-#{params[:category]}-#{page}-#{num}"
      end

      def show
        # rendering with json builder
      end

      def create
        super
      end

      def update
        super
      end

      private

      attr_accessor :user

      alias current_user user

      def process_no_credit_left
        msg = "Not enough available credits"
        render json: { error: msg, status: 402 }, status: :payment_required
      end

      def process_successful_draft
        render "show", status: :created
      end

      def process_unsuccessful_draft
        render json: { errors: @classified_listing.errors }, status: :unprocessable_entity
      end

      def process_successful_creation
        render "show", status: :created
      end

      def process_unsuccessful_creation
        render json: { errors: @classified_listing.errors }, status: :unprocessable_entity
      end

      def process_after_update
        render "show", status: :ok
      end

      def process_after_unpublish
        render "show", status: :ok
      end
    end
  end
end<|MERGE_RESOLUTION|>--- conflicted
+++ resolved
@@ -3,14 +3,8 @@
     class ClassifiedListingsController < ApiController
       include Pundit
       include ClassifiedListingsToolkit
-<<<<<<< HEAD
-      respond_to :json
 
       before_action :set_classified_listing, only: %i[show update]
-=======
-
-      before_action :set_classified_listing, only: %i[update]
->>>>>>> 02fc46a3
       before_action :authenticate_with_api_key_or_current_user!, only: %i[create update]
 
       skip_before_action :verify_authenticity_token, only: %i[create update]
