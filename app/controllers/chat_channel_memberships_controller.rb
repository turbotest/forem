class ChatChannelMembershipsController < ApplicationController
  after_action :verify_authorized

  def find_by_chat_channel_id
    @membership = ChatChannelMembership.where(chat_channel_id: params[:chat_channel_id], user_id: current_user.id).first!
    authorize @membership
    render json: @membership.to_json(
      only: %i[id status viewable_by chat_channel_id last_opened_at],
      methods: %i[channel_text channel_last_message_at channel_status channel_username
                  channel_type channel_text channel_name channel_image channel_modified_slug channel_messages_count],
    )
  end

  def edit
    @membership = ChatChannelMembership.find(params[:id])
    @channel = @membership.chat_channel
    authorize @membership
  end

  def create
    membership_params = params[:chat_channel_membership]
    @chat_channel = ChatChannel.find(membership_params[:chat_channel_id])
    authorize @chat_channel, :update?
<<<<<<< HEAD
    membership_params[:invitation_usernames].split(",").each do |username_str|
      ChatChannelMembership.create!(
        user_id: User.find_by(username: username_str.delete(" ").delete("@")).id,
        chat_channel_id: @chat_channel.id,
        status: "pending",
      )
    end
    @chat_channel.index!
    redirect_to "/chat_channel_memberships/#{@chat_channel.chat_channel_memberships.where(user_id: current_user).first&.id}/edit"
  end

  def remove_invitation
    @chat_channel = ChatChannel.find(params[:chat_channel_id])
    authorize @chat_channel, :update?
    ChatChannelMembership.where(chat_channel_id: @chat_channel.id, id: params[:invitation_id], status: "pending").first&.destroy
    redirect_to "/chat_channel_memberships/#{@chat_channel.chat_channel_memberships.where(user_id: current_user).first&.id}/edit"
=======
    ChatChannelMembership.create(
      user_id: permitted_params[:user_id],
      chat_channel_id: @chat_channel.id,
      status: "pending",
    )
>>>>>>> 8fb9e494
  end

  def update
    @chat_channel_membership = ChatChannelMembership.find(params[:id])
    authorize @chat_channel_membership
    @chat_channel_membership.update(permitted_params)
    redirect_to "/chat_channel_memberships/#{@chat_channel_membership.id}/edit"
  end

  def invite
    @chat_channel_membership = ChatChannelMembership.find(params[:id])
    authorize @chat_channel_membership
    if permitted_params[:user_action] == "accept"
      @chat_channel_membership.update(status: "active")
      @chat_channel_membership.index!
    else
      @chat_channel_membership.update(status: "rejected")
    end
    @chat_channels_memberships = current_user.
      chat_channel_memberships.includes(:chat_channel).
      where(status: "pending").
      order("chat_channel_memberships.updated_at DESC")
    render "chat_channels/index.json"
  end

  def destroy
    @chat_channel_membership = ChatChannel.find(params[:id]).
      chat_channel_memberships.where(user_id: current_user.id).first
    authorize @chat_channel_membership
    @chat_channel_membership.update(status: "left_channel")
    @chat_channel_membership.remove_from_index!
    @chat_channels_memberships = []
    render json: { result: "left channel" }, status: :created
  end

  def permitted_params
    params.require(:chat_channel_membership).permit(:user_action, :show_global_badge_notification)
  end
end<|MERGE_RESOLUTION|>--- conflicted
+++ resolved
@@ -21,7 +21,6 @@
     membership_params = params[:chat_channel_membership]
     @chat_channel = ChatChannel.find(membership_params[:chat_channel_id])
     authorize @chat_channel, :update?
-<<<<<<< HEAD
     membership_params[:invitation_usernames].split(",").each do |username_str|
       ChatChannelMembership.create!(
         user_id: User.find_by(username: username_str.delete(" ").delete("@")).id,
@@ -29,7 +28,6 @@
         status: "pending",
       )
     end
-    @chat_channel.index!
     redirect_to "/chat_channel_memberships/#{@chat_channel.chat_channel_memberships.where(user_id: current_user).first&.id}/edit"
   end
 
@@ -38,13 +36,6 @@
     authorize @chat_channel, :update?
     ChatChannelMembership.where(chat_channel_id: @chat_channel.id, id: params[:invitation_id], status: "pending").first&.destroy
     redirect_to "/chat_channel_memberships/#{@chat_channel.chat_channel_memberships.where(user_id: current_user).first&.id}/edit"
-=======
-    ChatChannelMembership.create(
-      user_id: permitted_params[:user_id],
-      chat_channel_id: @chat_channel.id,
-      status: "pending",
-    )
->>>>>>> 8fb9e494
   end
 
   def update
